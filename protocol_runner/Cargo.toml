--- conflicted
+++ resolved
@@ -1,10 +1,6 @@
 [package]
 name = "protocol-runner"
-<<<<<<< HEAD
-version = "0.7.1"
-=======
 version = "0.8.0"
->>>>>>> 2a82c708
 authors = ["Tomas Sedlak <tomas.sedlak@simplestaking.com>"]
 edition = "2018"
 

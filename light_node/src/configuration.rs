--- conflicted
+++ resolved
@@ -16,12 +16,8 @@
 
 use crypto::hash::BlockHash;
 use logging::config::{FileLoggerConfig, LogFormat, LoggerType, NoDrainError, SlogConfig};
-<<<<<<< HEAD
 use shell::shell_automaton_manager::P2p;
-=======
 use shell::mempool::mempool_download_state::MempoolOperationStateConfiguration;
-use shell::peer_manager::P2p;
->>>>>>> ca65e9f6
 use shell::PeerConnectionThreshold;
 use storage::database::tezedge_database::TezedgeDatabaseBackendConfiguration;
 use storage::initializer::{DbsRocksDbTableInitializer, RocksDbConfig};
@@ -389,10 +385,10 @@
             .long("disable-mempool")
             .global(true)
             .help("Enable or disable mempool"))
-<<<<<<< HEAD
         .arg(Arg::with_name("disable-peer-graylist")
             .long("disable-peer-graylist")
-=======
+            .global(true)
+            .help("Disable peer blacklisting"))
         .arg(Arg::with_name("mempool-downloaded-operation-max-ttl-in-secs")
             .long("mempool-downloaded-operation-max-ttl-in-secs")
             .takes_value(true)
@@ -409,11 +405,6 @@
             .help("Timeout for downloading mempool operation from a peer, if exceeded, we try another peers")
             .validator(parse_validator_fn!(u64, "Value must be a valid number"))
         )
-        .arg(Arg::with_name("disable-peer-blacklist")
-            .long("disable-peer-blacklist")
->>>>>>> ca65e9f6
-            .global(true)
-            .help("Disable peer blacklisting"))
         .arg(Arg::with_name("private-node")
             .long("private-node")
             .global(true)
@@ -947,11 +938,7 @@
             let options = fs_extra::dir::CopyOptions {
                 content_only: true,
                 overwrite: true,
-<<<<<<< HEAD
                 ..fs_extra::dir::CopyOptions::default()
-=======
-                ..Default::default()
->>>>>>> ca65e9f6
             };
 
             fs_extra::dir::copy(tezos_data_dir.as_path(), target_path.as_path(), &options).unwrap();

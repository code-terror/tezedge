--- conflicted
+++ resolved
@@ -1,10 +1,6 @@
 [package]
 name = "node-monitoring"
-<<<<<<< HEAD
-version = "1.8.0"
-=======
 version = "1.7.1"
->>>>>>> 903e9edd
 authors = ["Adrian Nagy <adrian.nagy@viablesystems.io>"]
 edition = "2018"
 default-run = "node-monitoring"
